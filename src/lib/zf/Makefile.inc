--- conflicted
+++ resolved
@@ -31,17 +31,8 @@
 ZF_SHARED_LIB := $(LIB_ROOT)/$(ZF_SONAME_BARE)
 ZF_SHARED_LIB_LINK := $(LIB_ROOT)/$(ZF_SONAME)
 
-<<<<<<< HEAD
-ZF_SEMANTIC_VERSION := $(shell awk '/version/ {print $$2}' \
-                        $(SRC_ROOT)/../versions.yaml)
-=======
-ZF_SHARED_LIB_STRIPPED := $(LIB_ROOT)/stripped/$(ZF_REALNAME)
-ZF_SHARED_LIB_STRIPPED_LINK := $(LIB_ROOT)/stripped/$(ZF_SONAME)
-ZF_SHARED_LIB_STRIPPED_LINK_BARE := $(LIB_ROOT)/stripped/$(ZF_SONAME_BARE)
-
 ZF_SEMANTIC_VERSION := $(shell . $(SRC_ROOT)/../versions.env; \
                                echo "$$TCPDIRECT_VERSION")
->>>>>>> 766f0ce9
 ZF_GIT_VERSION_INFO := $(shell git show -s --format="format:%h %cd" \
                         --date=short HEAD)
 ZF_GIT_BRANCH_INFO  := $(shell git symbolic-ref -q --short HEAD)
