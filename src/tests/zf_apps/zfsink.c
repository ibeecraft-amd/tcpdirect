--- conflicted
+++ resolved
@@ -166,80 +166,6 @@
         /* Not possible in this sample code. */
       }
   }
-}
-
-
-<<<<<<< HEAD
-/* return string containing the value of an attribute
- * allocates memory so must call free() after use */
-static int attr_to_str(struct zf_attr* attr, const char* name, char ** str_out)
-{
-#define MAX_LEN 64
-  int rc = 0;
-  int n = 0;
-  *str_out = NULL;
-  const char** docs_out;
-  int docs_len_out;
-  rc = zf_attr_doc(name, &docs_out, &docs_len_out);
-  if( rc < 0 )
-    return rc;
-  assert(docs_len_out >= 6);
-  if( ! strcmp(docs_out[1], "int") ) {
-    int64_t val;
-    if( (rc = zf_attr_get_int(attr, name, &val)) == 0 ) {
-      *str_out = malloc(MAX_LEN);
-      assert( *str_out != NULL );
-      n = snprintf(*str_out, MAX_LEN, "%"PRId64"", val);
-    }
-  }
-  else if ( ! strcmp(docs_out[1], "str") ) {
-    rc = zf_attr_get_str(attr, name, str_out);
-    /* need explicit Null check */
-    if ( (rc == 0) && ( *str_out == NULL ) ) {
-      *str_out = malloc(MAX_LEN);
-      n = snprintf(*str_out, MAX_LEN, "(null)");
-    }
-  }
-  else if ( ! strcmp(docs_out[1], "bitmask") ) {
-    uint64_t val;
-    if( (rc = zf_attr_get_int(attr, name, (int64_t*) &val)) == 0 ) {
-      *str_out = malloc(MAX_LEN);
-      n = snprintf(*str_out, MAX_LEN, "0x%"PRIx64"", val);
-    }
-  }
-  else {
-    rc = -EINVAL;
-  }
-  free(docs_out);
-
-  if( n >= MAX_LEN )
-    rc = -EOVERFLOW;
-  
-  if( rc < 0 )
-    free(*str_out);
-
-  return rc;
-  #undef MAX_LEN
-}
-
-
-void print_attrs(struct zf_attr* attr)
-{
-  const char** names_out;
-  int names_len_out;
-
-  /* return array of attribute names */
-  ZF_TRY(zf_attr_doc(NULL, &names_out, &names_len_out));
-  printf("%30s\t%s\n", "Attribute Name", "Value");
-
-  for( int i=0; i < names_len_out; ++i) {
-    char* value_str;
-    ZF_TRY(attr_to_str(attr, names_out[i], &value_str));
-    printf("%30s\t%s\n", names_out[i], value_str);
-    free(value_str);
-  }
-  printf("\n\n");
-  free(names_out);
 }
 
 
@@ -281,8 +207,6 @@
 }
 
 
-=======
->>>>>>> 20540541
 int main(int argc, char* argv[])
 {
   pthread_t thread_id;
