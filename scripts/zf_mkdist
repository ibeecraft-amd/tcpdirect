#! /bin/bash -e
#
# SPDX-License-Identifier: MIT
# SPDX-FileCopyrightText: (c) 2020-2024 Advanced Micro Devices, Inc.
#
##############################################################################
# Builds a TCPDirect package for use by customers, containing prebuilt
# libraries and binaries in both debug and release forms, and scripts
# to install and uninstall the package
##############################################################################


##
# Setup build directory

my_dir=$(cd "$(dirname "$0")" && /bin/pwd)
top_dir=$(dirname "${my_dir}")

<<<<<<< HEAD
copy_to_tmpdir=(
"versions.yaml"
"Makefile"
"Makefile.onload"
"Makefile-top.inc"
"src"
"scripts"
)
=======
copy_to_tmpdir="
versions.env
Makefile
Makefile.onload
Makefile-top.inc
src
scripts
"
>>>>>>> 766f0ce9

usage() {
    echo
    echo "usage:"
    echo "  $(basename "$0") [options] [onload_tarball]"
    echo
    echo "(Installed onload & onload-devel utilised when onload_tarball omitted.)"
    echo
    echo "options:"
    echo "  --version <version>"
    echo "  --shim"
    echo "  --name <tarball_prefix>"
    echo
    exit 1
}


cleanup() {
    echo "Deleting ${tmpdir}"
    rm -rf "${tmpdir}"
}


copy_files_to_tmpdir() {
    mkdir -p "${zf_tmpdir}"
    tar cz -C "${top_dir}" "${copy_to_tmpdir[@]}" | tar xz -C "${zf_tmpdir}"
    if [ -n "$onload_tarball" ]; then
      mkdir -p "${onload_tmpdir}";
      tar xzf "${onload_tarball}" -C "${onload_tmpdir}";
    fi
}


grab_artifacts_from_tmpdir() {
    artifact_tmpdir="${zf_tmpdir}/build/artifacts"
    local_dir="${top_dir}/build/artifacts"
    mkdir -p "${local_dir}"
    tar cz -C "${artifact_tmpdir}" . | tar zx -C "${local_dir}"
}

make_release_package() {
    package_version="$1"
    "${top_dir}"/scripts/zf_make_tarball --version "${package_version}" --name "${name}"
}


##
# Build


locate_compiler() {
    compiler=$(readlink -f /opt/zf/cc || echo)
    if [ ! -e "${ZF_CC}" ]; then
        compiler="/opt/rh/devtoolset-7/root/usr/bin/cc"
    fi
    echo "${compiler}"
}


build_and_copy_artifacts() {
    build_type="$1"
    artifact_dir="$2"
    if [ "${build_type}" == "debug" ]; then
        echo "Building debug binaries"
        make_args=
    elif [ "${build_type}" == "shim" ]; then
        echo "Building socket shim"
        make_args="ZF_DEVEL=1 shim"
    else
        echo "Building ndebug binaries"
        make_args=NDEBUG=1
    fi

    build_dir="${zf_tmpdir}"/build
    # Clean the build directory, but ensure we don't delete the artifacts from a
    # previous build stage.
    find "${build_dir}" -maxdepth 1 -mindepth 1 -type d |
      while read -r d; do
        if [ "$(realpath "${d}")" != "$(realpath "${artifact_dir}")" ]; then
          rm -rf "${d}";
        fi
      done
    cd "${zf_tmpdir}"
    # shellcheck disable=SC2086
    make ${parallel} ${make_args}
    if [ -n "$onload_tarball" ]; then
      build_tree=$(ls -d "${build_dir}"/gnu*);
    else
      build_tree=$(ls -d "${build_dir}");
    fi
    copy_artifacts "${build_tree}" "${artifact_dir}" "${build_type}"
}


copy_artifacts() {
    build_dir="$1"
    dest_dir="$2"
    build_type="$3"

    if [ "${build_type}" == "shim" ]; then
        mkdir -p "${dest_dir}"/shim
        cp -a "$build_dir"/lib/libzf_sockets.so "${dest_dir}"/shim
        return
    fi

    lib_dir="${dest_dir}/${build_type}/lib"
    bin_dir="${dest_dir}/${build_type}/bin"
    mkdir -p "${lib_dir}"
    mkdir -p "${bin_dir}"

    # Copy binaries
    cp -a "${build_dir}"/bin/zf_stackdump "${bin_dir}"
    cp -a "${build_dir}"/lib/libonload_zf_static.a "${lib_dir}"
    cp -a "${build_dir}"/lib/libonload_zf.so* "${lib_dir}"
}


build_zf() {
  if [ -z "$CC" ]; then
      wanted_cc=$(locate_compiler)
      if [ -f "$wanted_cc" ]; then
          export CC="$wanted_cc"
          echo "Set CC=$wanted_cc"
      else
          echo "Failed to find compiler, not setting CC=$wanted_cc"
      fi
  fi

  if [ -n "$onload_tarball" ]; then
    ONLOAD_TREE="$(ls -1d "$onload_tmpdir"/*)"
    export ONLOAD_TREE
  fi
  artifact_dir="${zf_tmpdir}/build/artifacts/"
  rm -rf "${artifact_dir}"
  build_and_copy_artifacts "debug" "${artifact_dir}"
  build_and_copy_artifacts "release" "${artifact_dir}"
  if [ "$shim" = "true" ]; then
      build_and_copy_artifacts "shim" "${artifact_dir}"
  fi
}


######################################################################
# main()

version=
shim=false
name="zf"
parallel=-j$(nproc)
onload_tarball=
tarball_count=0

while [ $# -gt 0 ]; do
    case "$1" in
        --version)  shift; version="$1";;
        --shim) shim=true;;
        --name) shift; name="$1";;
        -*)  usage;;
        *)  onload_tarball="$1"; tarball_count=$((tarball_count+1));;
    esac
    shift
done

if [ -z "$version" ]; then
    version=$(git rev-parse HEAD)
fi

[ $tarball_count -eq 1 ] || [ -d /usr/include/ci ] || usage

if $shim && [ -z "$onload_tarball" ]; then
  echo "In order to build the socket shim, please supply an onload tarball";
  usage;
fi

declare -r tmpdir=$(mktemp -d)
onload_tmpdir="${tmpdir}/onload"
zf_tmpdir="${tmpdir}/zf"
trap cleanup EXIT

copy_files_to_tmpdir
build_zf
grab_artifacts_from_tmpdir
make_release_package "${version}"<|MERGE_RESOLUTION|>--- conflicted
+++ resolved
@@ -16,25 +16,14 @@
 my_dir=$(cd "$(dirname "$0")" && /bin/pwd)
 top_dir=$(dirname "${my_dir}")
 
-<<<<<<< HEAD
 copy_to_tmpdir=(
-"versions.yaml"
+"versions.env"
 "Makefile"
 "Makefile.onload"
 "Makefile-top.inc"
 "src"
 "scripts"
 )
-=======
-copy_to_tmpdir="
-versions.env
-Makefile
-Makefile.onload
-Makefile-top.inc
-src
-scripts
-"
->>>>>>> 766f0ce9
 
 usage() {
     echo
