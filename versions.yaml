--- conflicted
+++ resolved
@@ -4,11 +4,7 @@
 ---
 products:
   TCPDirect:
-<<<<<<< HEAD
     version: 9.1.0
-=======
-    version: 9.0.2
->>>>>>> 74b7bf3d
   Onload:
     version: 'master'
     repo_source: 'git@github.com:Xilinx-CNS/onload_internal.git'
