--- conflicted
+++ resolved
@@ -1,23 +1,10 @@
-<<<<<<< HEAD
 tcpdirect-9.0.1
-=======
-tcpdirect-8.1.4
 ---------------
 
-See corresponding onload-8.1.4 changelog for changes in OS support.
-
-Changes:
+See corresponding Onload changelog for changes in OS support.
 
 ON-15038: add 'zf_stackdump attr' option to report stack attributes
 ON-15895: ensure Tx timestamps handled correctly for retransmitted packets
-
-
-tcpdirect-8.1.3
->>>>>>> aae44a41
----------------
-
-Placeholder for hypothetical update to tcpdirect-9.0.0.
-
 
 
 tcpdirect-9.0.0.21
